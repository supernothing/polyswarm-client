--- conflicted
+++ resolved
@@ -14,15 +14,6 @@
         python3-dev \
         unzip && \
     pip3 install --upgrade pip setuptools twine wheel && \
-<<<<<<< HEAD
     pip3 install docker-compose tox awscli
 RUN ln -s /usr/bin/python3 /usr/bin/python
-RUN ln -s /usr/bin/pip3 /usr/bin/pip
-=======
-    pip3 install docker-compose tox && \
-    curl https://releases.hashicorp.com/packer/1.3.1/packer_1.3.1_linux_amd64.zip > packer.zip && \
-    unzip -d /usr/bin/ packer.zip && \
-    rm -f packer.zip
-    
-RUN ln -s /usr/bin/python3 /usr/bin/python
->>>>>>> fc134730
+RUN ln -s /usr/bin/pip3 /usr/bin/pip